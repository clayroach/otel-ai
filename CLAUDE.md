--- conflicted
+++ resolved
@@ -41,9 +41,6 @@
 
 ## Development Workflow
 
-<<<<<<< HEAD
-### Git Workflow - Never Commit to Main
-=======
 This project uses **documentation-driven development** with **AI subagent orchestration**:
 
 1. **Write specifications first** in `notes/packages/[package]/package.md`
@@ -194,41 +191,28 @@
 **ALWAYS use feature branches for development work:**
 
 ```bash
-# Create feature branch for new work
-git checkout -b feat/package-name-feature
-
-# Make changes and commit to feature branch
-git add .
-git commit -m "feat: implement feature with proper description"
-
-# Push feature branch
-git push -u origin feat/package-name-feature
-
-# Create PR to main via GitHub/CLI
-gh pr create --title "Feature: Description" --body "..."
-```
-
-**Branch naming conventions:**
-- `feat/package-feature` - New features (e.g., `feat/llm-manager-foundation`)
-- `fix/issue-description` - Bug fixes (e.g., `fix/protobuf-parsing`)
-- `docs/section-update` - Documentation updates
-- `refactor/component-cleanup` - Code refactoring
-
-**NEVER:**
-- Commit directly to `main` branch
-- Push unfinished/broken code
-- Skip PR review process
-
-## Automatic Session Context Recovery
-
-When starting a new Claude session, automatically perform these checks to recover context:
-
-### 1. Git Repository Status (Instant)
-```bash
-# Check current branch and changes
-git branch --show-current
-git status --short
-git log --oneline -10
+git checkout -b feat/package-feature   # Create feature branch
+git commit -m "feat: description"      # Commit with conventional message
+git push -u origin feat/package-feature # Push branch
+gh pr create                            # Create PR
+```
+
+### Critical Development Rules
+
+1. **Be Honest About Status** - Never claim success while issues exist
+2. **Use Feature Branches** - Never commit directly to main
+3. **Test Before PR** - Run `pnpm typecheck:all` and `pnpm lint`
+4. **Read Package CLAUDE.md** - Each package has specific conventions
+5. **Use pnpm Commands** - Never use direct docker/npm/curl commands
+
+### Test Organization
+```
+src/package/
+├── test/           # ALL tests here (never scattered *.test.ts)
+│   ├── unit/
+│   ├── integration/
+│   └── fixtures/
+└── src/            # Implementation
 ```
 
 ### 2. GitHub Issues Review (2-3 seconds)
@@ -430,24 +414,56 @@
 
 Simple integration that connects the official OTel demo to your platform:
 
->>>>>>> 44cc85f7
-```bash
-git checkout -b feat/package-feature   # Create feature branch
-git commit -m "feat: description"      # Commit with conventional message
-git push -u origin feat/package-feature # Push branch
-gh pr create                            # Create PR
-```
-
-### Critical Development Rules
-
-1. **Be Honest About Status** - Never claim success while issues exist
-2. **Use Feature Branches** - Never commit directly to main
-3. **Test Before PR** - Run `pnpm typecheck:all` and `pnpm lint`
-4. **Read Package CLAUDE.md** - Each package has specific conventions
-5. **Use pnpm Commands** - Never use direct docker/npm/curl commands
-
-### Test Organization
-```
+```bash
+# Start your platform first
+pnpm dev:up
+
+# Start the demo (connects to your ClickHouse + OTel Collector)
+pnpm demo:up
+
+# View load generator (data generation)
+open http://localhost:8089
+
+# View your platform
+open http://localhost:5173
+```
+
+The demo services automatically send telemetry to your platform's OTel Collector at `localhost:4318`. Core services like adservice, cartservice, paymentservice, etc. are running and generating telemetry data that flows into your ClickHouse database.
+
+## Documentation Structure & Standards
+
+### **CRITICAL: Documentation Strategy (Option C - Hybrid Approach)**
+
+**ALWAYS follow this pattern for ALL packages:**
+
+```text
+src/package-name/
+├── README.md           # Essential package info, getting started, API overview
+├── test/              # ALL tests in subdirectory (NEVER scattered *.test.ts)
+│   ├── unit/          # Unit tests
+│   ├── integration/   # Integration tests  
+│   └── fixtures/      # Test data and fixtures
+├── src/               # Implementation code
+└── ...
+
+notes/packages/package-name/
+├── package.md         # Comprehensive specifications and design decisions
+├── api.md            # Detailed API documentation
+├── architecture.md   # Design and architecture details
+└── screenshots/      # Visual documentation
+```
+
+**Documentation Responsibilities:**
+- **README.md**: Quick start, essential API, installation, basic examples
+- **Dendron notes**: Comprehensive specs, design decisions, cross-package relationships
+- **Auto-linking**: READMEs MUST link to relevant Dendron notes
+- **Bidirectional sync**: Keep both in sync, but avoid duplication
+
+### **CRITICAL: Test Structure Standards**
+
+**ALWAYS use `test/` subdirectories - NEVER scattered `*.test.ts` files:**
+
+```text
 src/package/
 ├── test/           # ALL tests here (never scattered *.test.ts)
 │   ├── unit/
