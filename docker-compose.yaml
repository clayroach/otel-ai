# AI-Native Observability Platform
# Production usage: docker compose up -d
# Development usage: docker compose --profile dev up -d
# With test data: docker compose --profile dev --profile test-data up -d

services:
  # ClickHouse for analytics storage
  clickhouse:
    image: clickhouse/clickhouse-server:25.7
    # Container name will be automatically prefixed with project name (e.g., otel-ai2-clickhouse-1)
    ports:
      - '8124:8123' # HTTP interface (using 8124 to avoid conflicts)
    environment:
      CLICKHOUSE_DB: otel
      CLICKHOUSE_USER: otel
      CLICKHOUSE_PASSWORD: otel123
      CLICKHOUSE_DEFAULT_ACCESS_MANAGEMENT: 1
      # Memory optimization settings
      CLICKHOUSE_MAX_MEMORY_USAGE: 2000000000  # 2GB max memory per query
      CLICKHOUSE_MAX_MEMORY_USAGE_FOR_USER: 3000000000  # 3GB max memory per user
    volumes:
      - clickhouse_data:/var/lib/clickhouse
      # init-db.sql removed - now handled by schema-migrator service
      - ./docker/clickhouse/config.xml:/etc/clickhouse-server/config.d/cors.xml
    healthcheck:
      test: ['CMD', 'clickhouse-client', '--user', 'otel', '--password', 'otel123', '--query', 'SELECT 1']
      interval: 10s
      timeout: 5s
      retries: 10
      start_period: 30s
    # Resource limits to prevent OOM
    deploy:
      resources:
        limits:
          memory: 4G
        reservations:
          memory: 1G

  # MinIO for S3-compatible object storage (DISABLED for now)
  minio:
    image: minio/minio:latest
    # Container name will be automatically prefixed with project name
    ports:
      - '9001:9001' # Console
      - '9010:9000' # API
    environment:
      MINIO_ROOT_USER: otel-ai
      MINIO_ROOT_PASSWORD: otel-ai-secret
      MINIO_CONSOLE_ADDRESS: ':9001'
    volumes:
      - minio_data:/data
    command: server /data
    healthcheck:
      test: ['CMD', 'curl', '-f', 'http://localhost:9000/minio/health/live']
      interval: 10s
      timeout: 5s
      retries: 5

  # Create MinIO bucket on startup (DISABLED for now)
  minio-bucket:
    image: minio/mc:latest
    # Container name will be automatically prefixed with project name
    depends_on:
      minio:
        condition: service_healthy
    entrypoint: >
      /bin/sh -c "
      /usr/bin/mc alias set myminio http://minio:9000 otel-ai otel-ai-secret;
      /usr/bin/mc mb --ignore-existing myminio/otel-data;
      /usr/bin/mc anonymous set public myminio/otel-data;
      exit 0;
      "

  # Schema Migration Service - Manages all database schemas
  schema-migrator:
    build:
      context: ./migrations
      dockerfile: Dockerfile
    image: otel-ai-migrator:latest
    # Container name will be automatically prefixed with project name
    profiles: ["migrate", "dev", "production", "test"]
    depends_on:
      clickhouse:
        condition: service_healthy
    environment:
      CLICKHOUSE_HOST: clickhouse
      CLICKHOUSE_PORT: 9000
      CLICKHOUSE_DATABASE: otel
      CLICKHOUSE_USER: otel
      CLICKHOUSE_PASSWORD: otel123
      MIGRATION_MODE: migrate  # Options: migrate | init | validate | wait
    volumes:
      - ./migrations:/migrations:ro
    restart: "no"  # Run once and exit

  # OpenTelemetry Collector - Default (protobuf encoding)
  # S3 exporters always defined, enable by editing config/otel-collector/config.yaml
  otel-collector:
    image: otel/opentelemetry-collector-contrib:latest
    # Container name will be automatically prefixed with project name
    ports:
      - '4317:4317' # OTLP gRPC receiver
      - '4318:4318' # OTLP HTTP receiver
      - '8888:8888' # Prometheus metrics
      - '13133:13133' # Health check
    volumes:
      - ./config/otel-collector/config.yaml:/etc/otelcol-contrib/config.yaml
    environment:
      # S3/MinIO configuration (for when S3 exporters are enabled in config)
      - AWS_ACCESS_KEY_ID=${S3_ACCESS_KEY_ID:-otel-ai}
      - AWS_SECRET_ACCESS_KEY=${S3_SECRET_ACCESS_KEY:-otel-ai-secret}
    depends_on:
      clickhouse:
        condition: service_healthy
    command: ['--config=/etc/otelcol-contrib/config.yaml']
    profiles:
      - dev
      - production
    # Health check disabled as it's not working reliably
    # The collector is healthy when port 13133 responds


  # UI Service - Production build by default
  ui-prod:
    build:
      context: ./ui
      dockerfile: Dockerfile
      target: production
    # Container name will be automatically prefixed with project name
    ports:
      - '80:80'
    depends_on:
      clickhouse:
        condition: service_healthy
      otel-collector:
        condition: service_started
    profiles:
      - production

  # UI Service - Development build with hot reload
  ui-dev:
    build:
      context: .
      dockerfile: ./ui/Dockerfile
      target: development
    # Container name will be automatically prefixed with project name
    ports:
      - '5173:5173'
    environment:
      - NODE_ENV=development
      - VITE_CLICKHOUSE_URL=http://clickhouse:8123
      - CLICKHOUSE_HOST=clickhouse
      - CLICKHOUSE_PORT=8123
      - VITE_BACKEND_HOST=backend
    volumes:
      - ./ui:/app
      - /app/node_modules
    depends_on:
      clickhouse:
        condition: service_healthy
      otel-collector:
        condition: service_started
    command: ['sh', '-c', 'pnpm install && pnpm dev:web --host 0.0.0.0']
    profiles:
      - dev

  # Portkey Gateway - LLM routing and management
  portkey-gateway:
    image: portkeyai/gateway:latest
    # Container name will be automatically prefixed with project name
    ports:
      - '8787:8787'
    environment:
      - OPENAI_API_KEY=${OPENAI_API_KEY}
      - ANTHROPIC_API_KEY=${ANTHROPIC_API_KEY}
      - ANTHROPIC_LOW_TOKENS_API_KEY=${ANTHROPIC_LOW_TOKENS_API_KEY}
      - LM_STUDIO_ENDPOINT=${LM_STUDIO_ENDPOINT:-http://host.docker.internal:1234/v1}
      - OLLAMA_ENDPOINT=${OLLAMA_ENDPOINT:-http://host.docker.internal:11434}
      - PORT=8787
      - LOG_LEVEL=debug  # Changed to debug for more visibility
      - CACHE_ENABLED=true
      - CACHE_TTL=3600
      - CONFIG_PATH=/config/config.json
    volumes:
      - ./config/portkey:/config:ro
    healthcheck:
      test: ["CMD-SHELL", "wget --no-verbose --tries=1 --spider http://localhost:8787/ || exit 1"]
      interval: 10s
      timeout: 5s
      retries: 5
      start_period: 10s
    profiles:
      - dev
      - production

  # Backend Service - OTLP ingestion and storage layer
  backend:
    build:
      context: .
      dockerfile: Dockerfile
    # Container name will be automatically prefixed with project name
    ports:
      - '4319:4319' # OTLP ingestion endpoint for direct path
    environment:
      - NODE_ENV=production
      - PORT=4319
      - CLICKHOUSE_HOST=clickhouse
      - CLICKHOUSE_PORT=8123
      - CLICKHOUSE_DATABASE=otel
      - CLICKHOUSE_USERNAME=otel
      - CLICKHOUSE_PASSWORD=otel123
      # S3/MinIO Configuration
      - S3_ENDPOINT=http://minio:9000
      - S3_REGION=us-east-1
      - S3_BUCKET=otel-data
      - S3_ACCESS_KEY_ID=otel-ai
      - S3_SECRET_ACCESS_KEY=otel-ai-secret
      - S3_FORCE_PATH_STYLE=true
      # API Keys only
      - OPENAI_API_KEY=${OPENAI_API_KEY}
      - ANTHROPIC_API_KEY=${ANTHROPIC_API_KEY}
      # Local Model Endpoints
      - LM_STUDIO_ENDPOINT=${LM_STUDIO_ENDPOINT:-http://host.docker.internal:1234/v1}
      - OLLAMA_ENDPOINT=${OLLAMA_ENDPOINT:-http://host.docker.internal:11434}
      # Portkey Gateway configuration
      - PORTKEY_API_KEY=${PORTKEY_API_KEY:-portkey-virtual-key}
      - PORTKEY_GATEWAY_URL=http://portkey-gateway:8787
    volumes:
      - ./config/portkey:/app/config/portkey:ro
      - ./config/llm-manager.yaml:/app/config/llm-manager.yaml:ro
    depends_on:
      clickhouse:
        condition: service_healthy
      schema-migrator:
        condition: service_completed_successfully
    healthcheck:
      test: ["CMD", "wget", "--no-verbose", "--tries=1", "--spider", "http://localhost:4319/api/ai-analyzer/health"]
      interval: 5s
      timeout: 3s
      retries: 10
      start_period: 10s
    restart: unless-stopped
    profiles:
      - dev
      - production
      - test

  # OTLP Replay Orchestrator - Replays captured sessions for test data
  replay-orchestrator:
    build:
      context: .
<<<<<<< HEAD
      dockerfile: docker/test-data/Dockerfile
    # Container name will be automatically prefixed with project name
=======
      dockerfile: Dockerfile
    container_name: otel-ai-replay-orchestrator
>>>>>>> 28d1c916
    environment:
      # S3/MinIO Configuration
      - S3_ENDPOINT=http://minio:9000
      - S3_BUCKET=otel-data
      - S3_ACCESS_KEY_ID=otel-ai
      - S3_SECRET_ACCESS_KEY=otel-ai-secret
      - S3_FORCE_PATH_STYLE=true
      # Replay Configuration
      - REPLAY_SESSION_ID=${REPLAY_SESSION:-auto}
      - REPLAY_STRATEGY=${REPLAY_STRATEGY:-latest}
      - REPLAY_MAX_DURATION=${REPLAY_DURATION:-3600}
      - REPLAY_LOOP=${REPLAY_LOOP:-false}
      - REPLAY_SPEED=${REPLAY_SPEED:-1.0}
      - REPLAY_ENDPOINT=http://otel-collector:4318
      - REPLAY_TRACES=true
      - REPLAY_METRICS=true
      - REPLAY_LOGS=true
      - LOG_LEVEL=${LOG_LEVEL:-info}
      - NODE_ENV=production
    volumes:
      - ./config/record-replay:/app/config/record-replay:ro
    depends_on:
      minio:
        condition: service_healthy
      otel-collector:
        condition: service_started
    command: ['node', 'dist/src/record-replay/cli/replay.js']
    restart: unless-stopped
    profiles:
      - test-data

  # Integration Test Runner - Runs AI Analyzer topology tests
  integration-tests:
    build:
      context: .
      dockerfile: docker/integration-tests/Dockerfile
    # Container name will be automatically prefixed with project name
    environment:
      - API_URL=http://backend:4319
      - NODE_ENV=test
    depends_on:
      backend:
        condition: service_healthy
      clickhouse:
        condition: service_healthy
    profiles:
      - test
      - ci
    restart: "no"
    command: ["pnpm", "test:integration:ai-analyzer"]

volumes:
  clickhouse_data:
    # Let docker-compose automatically prefix with project name
  minio_data:
    # Let docker-compose automatically prefix with project name

networks:
  default:
    # Let docker-compose automatically prefix with project name<|MERGE_RESOLUTION|>--- conflicted
+++ resolved
@@ -249,13 +249,8 @@
   replay-orchestrator:
     build:
       context: .
-<<<<<<< HEAD
-      dockerfile: docker/test-data/Dockerfile
-    # Container name will be automatically prefixed with project name
-=======
       dockerfile: Dockerfile
-    container_name: otel-ai-replay-orchestrator
->>>>>>> 28d1c916
+    # Container name will be automatically prefixed with project name
     environment:
       # S3/MinIO Configuration
       - S3_ENDPOINT=http://minio:9000
