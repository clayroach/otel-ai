--- conflicted
+++ resolved
@@ -34,9 +34,5 @@
 * imporve static critical path analysis patterns to be more effective at spotting criticial issues with just some pre-built queries
 * clickhouse connection pool monitoring
 * all services show up as fire
-<<<<<<< HEAD
 * unit tests not relying on external services
-=======
-* add effect-ts docs mcp server and add to effect agent
-* 
->>>>>>> d34bc46f
+* add effect-ts docs mcp server and add to effect agent