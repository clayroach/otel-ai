--- conflicted
+++ resolved
@@ -9,16 +9,12 @@
 import { Context, Effect, Layer } from 'effect'
 import { CriticalPath, GeneratedQueryWithThunk, QueryPattern, QueryResult } from './types.js'
 import { StorageAPIClientTag } from '../../storage/api-client'
-<<<<<<< HEAD
-import { type LLMRequest, createLLMManager } from '../../llm-manager'
+import { type LLMRequest, LLMManagerServiceTag } from '../../llm-manager'
 import {
   generateGeneralLLMPrompt,
   validateDiagnosticQuery,
   CORE_DIAGNOSTIC_REQUIREMENTS
 } from './diagnostic-query-instructions.js'
-=======
-import { type LLMRequest, LLMManagerServiceTag } from '../../llm-manager'
->>>>>>> cd42b383
 
 /**
  * Service definition for ClickHouse AI Query Generator
