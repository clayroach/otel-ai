--- conflicted
+++ resolved
@@ -63,11 +63,7 @@
     }
   })
 
-<<<<<<< HEAD
-  const healthCheckInterval = useRef<ReturnType<typeof setInterval> | undefined>(undefined)
-=======
   const healthCheckInterval = useRef<number | null>(null)
->>>>>>> 62638b05
   const loadingRef = useRef(false) // Prevent duplicate loads
 
   // Load models from API (only once for all components)
